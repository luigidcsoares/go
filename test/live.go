// errorcheck -0 -l -live -wb=0

// Copyright 2014 The Go Authors.  All rights reserved.
// Use of this source code is governed by a BSD-style
// license that can be found in the LICENSE file.

// liveness tests with inlining disabled.
// see also live2.go.

package main

func printnl()

//go:noescape
func printpointer(**int)

//go:noescape
func printintpointer(*int)

//go:noescape
func printstringpointer(*string)

//go:noescape
func printstring(string)

//go:noescape
func printbytepointer(*byte)

func printint(int)

func f1() {
	var x *int
	printpointer(&x) // ERROR "live at call to printpointer: x$"
	printpointer(&x) // ERROR "live at call to printpointer: x$"
}

func f2(b bool) {
	if b {
		printint(0) // nothing live here
		return
	}
	var x *int
	printpointer(&x) // ERROR "live at call to printpointer: x$"
	printpointer(&x) // ERROR "live at call to printpointer: x$"
}

func f3(b bool) {
	// Because x and y are ambiguously live, they appear
	// live throughout the function, to avoid being poisoned
	// in GODEBUG=gcdead=1 mode.

	printint(0) // ERROR "live at call to printint: x y$"
	if b == false {
		printint(0) // ERROR "live at call to printint: x y$"
		return
	}

	if b {
		var x *int
		printpointer(&x) // ERROR "live at call to printpointer: x y$"
		printpointer(&x) // ERROR "live at call to printpointer: x y$"
	} else {
		var y *int
		printpointer(&y) // ERROR "live at call to printpointer: x y$"
		printpointer(&y) // ERROR "live at call to printpointer: x y$"
	}
	printint(0) // ERROR "live at call to printint: x y$" "x \(type \*int\) is ambiguously live" "y \(type \*int\) is ambiguously live"
}

// The old algorithm treated x as live on all code that
// could flow to a return statement, so it included the
// function entry and code above the declaration of x
// but would not include an indirect use of x in an infinite loop.
// Check that these cases are handled correctly.

func f4(b1, b2 bool) { // x not live here
	if b2 {
		printint(0) // x not live here
		return
	}
	var z **int
	x := new(int)
	*x = 42
	z = &x
	printint(**z) // ERROR "live at call to printint: x z$"
	if b2 {
		printint(1) // ERROR "live at call to printint: x$"
		return
	}
	for {
		printint(**z) // ERROR "live at call to printint: x z$"
	}
}

func f5(b1 bool) {
	var z **int
	if b1 {
		x := new(int)
		*x = 42
		z = &x
	} else {
		y := new(int)
		*y = 54
		z = &y
	}
	printint(**z) // ERROR "live at call to printint: x y$" "x \(type \*int\) is ambiguously live" "y \(type \*int\) is ambiguously live"
}

// confusion about the _ result used to cause spurious "live at entry to f6: _".

func f6() (_, y string) {
	y = "hello"
	return
}

// confusion about addressed results used to cause "live at entry to f7: x".

func f7() (x string) {
	_ = &x
	x = "hello"
	return
}

// ignoring block returns used to cause "live at entry to f8: x, y".

func f8() (x, y string) {
	return g8()
}

func g8() (string, string)

// ignoring block assignments used to cause "live at entry to f9: x"
// issue 7205

var i9 interface{}

func f9() bool {
	g8()
	x := i9
	// using complex number in comparison so that
	// there is always a convT2E, no matter what the
	// interface rules are.
	return x != 99.0i // ERROR "live at call to convT2E: x"
}

// liveness formerly confused by UNDEF followed by RET,
// leading to "live at entry to f10: ~r1" (unnamed result).

func f10() string {
	panic(1)
}

// liveness formerly confused by select, thinking runtime.selectgo
// can return to next instruction; it always jumps elsewhere.
// note that you have to use at least two cases in the select
// to get a true select; smaller selects compile to optimized helper functions.

var c chan *int
var b bool

// this used to have a spurious "live at entry to f11a: ~r0"
func f11a() *int {
	select { // ERROR "live at call to newselect: autotmp" "live at call to selectgo: autotmp"
	case <-c: // ERROR "live at call to selectrecv: autotmp"
		return nil
	case <-c: // ERROR "live at call to selectrecv: autotmp"
		return nil
	}
}

func f11b() *int {
	p := new(int)
	if b {
		// At this point p is dead: the code here cannot
		// get to the bottom of the function.
		// This used to have a spurious "live at call to printint: p".
		printint(1) // nothing live here!
		select {    // ERROR "live at call to newselect: autotmp" "live at call to selectgo: autotmp"
		case <-c: // ERROR "live at call to selectrecv: autotmp"
			return nil
		case <-c: // ERROR "live at call to selectrecv: autotmp"
			return nil
		}
	}
	println(*p)
	return nil
}

func f11c() *int {
	p := new(int)
	if b {
		// Unlike previous, the cases in this select fall through,
		// so we can get to the println, so p is not dead.
		printint(1) // ERROR "live at call to printint: p"
		select {    // ERROR "live at call to newselect: autotmp.* p" "live at call to selectgo: autotmp.* p"
		case <-c: // ERROR "live at call to selectrecv: autotmp.* p"
		case <-c: // ERROR "live at call to selectrecv: autotmp.* p"
		}
	}
	println(*p)
	return nil
}

// similarly, select{} does not fall through.
// this used to have a spurious "live at entry to f12: ~r0".

func f12() *int {
	if b {
		select {}
	} else {
		return nil
	}
}

// incorrectly placed VARDEF annotations can cause missing liveness annotations.
// this used to be missing the fact that s is live during the call to g13 (because it is
// needed for the call to h13).

func f13() {
	s := "hello"
	s = h13(s, g13(s)) // ERROR "live at call to g13: s"
}

func g13(string) string
func h13(string, string) string

// more incorrectly placed VARDEF.

func f14() {
	x := g14()
	printstringpointer(&x) // ERROR "live at call to printstringpointer: x"
}

func g14() string

func f15() {
	var x string
	_ = &x
	x = g15()      // ERROR "live at call to g15: x"
	printstring(x) // ERROR "live at call to printstring: x"
}

func g15() string

// Checking that various temporaries do not persist or cause
// ambiguously live values that must be zeroed.
// The exact temporary names are inconsequential but we are
// trying to check that there is only one at any given site,
// and also that none show up in "ambiguously live" messages.

var m map[string]int

func f16() {
	if b {
		delete(m, "hi") // ERROR "live at call to mapdelete: autotmp_[0-9]+$"
	}
	delete(m, "hi") // ERROR "live at call to mapdelete: autotmp_[0-9]+$"
	delete(m, "hi") // ERROR "live at call to mapdelete: autotmp_[0-9]+$"
}

var m2s map[string]*byte
var m2 map[[2]string]*byte
var x2 [2]string
var bp *byte

func f17a() {
	// value temporary only
	if b {
		m2[x2] = nil // ERROR "live at call to mapassign1: autotmp_[0-9]+$"
	}
	m2[x2] = nil // ERROR "live at call to mapassign1: autotmp_[0-9]+$"
	m2[x2] = nil // ERROR "live at call to mapassign1: autotmp_[0-9]+$"
}

func f17b() {
	// key temporary only
	if b {
		m2s["x"] = bp // ERROR "live at call to mapassign1: autotmp_[0-9]+$"
	}
	m2s["x"] = bp // ERROR "live at call to mapassign1: autotmp_[0-9]+$"
	m2s["x"] = bp // ERROR "live at call to mapassign1: autotmp_[0-9]+$"
}

func f17c() {
	// key and value temporaries
	if b {
		m2s["x"] = nil // ERROR "live at call to mapassign1: autotmp_[0-9]+ autotmp_[0-9]+$"
	}
	m2s["x"] = nil // ERROR "live at call to mapassign1: autotmp_[0-9]+ autotmp_[0-9]+$"
	m2s["x"] = nil // ERROR "live at call to mapassign1: autotmp_[0-9]+ autotmp_[0-9]+$"
}

func g18() [2]string

func f18() {
	// key temporary for mapaccess.
	// temporary introduced by orderexpr.
	var z *byte
	if b {
		z = m2[g18()] // ERROR "live at call to mapaccess1: autotmp_[0-9]+$"
	}
	z = m2[g18()] // ERROR "live at call to mapaccess1: autotmp_[0-9]+$"
	z = m2[g18()] // ERROR "live at call to mapaccess1: autotmp_[0-9]+$"
	printbytepointer(z)
}

var ch chan *byte

func f19() {
	// dest temporary for channel receive.
	var z *byte

	if b {
		z = <-ch // ERROR "live at call to chanrecv1: autotmp_[0-9]+$"
	}
	z = <-ch // ERROR "live at call to chanrecv1: autotmp_[0-9]+$"
	z = <-ch // ERROR "live at call to chanrecv1: autotmp_[0-9]+$"
	printbytepointer(z)
}

func f20() {
	// src temporary for channel send
	if b {
		ch <- nil // ERROR "live at call to chansend1: autotmp_[0-9]+$"
	}
	ch <- nil // ERROR "live at call to chansend1: autotmp_[0-9]+$"
	ch <- nil // ERROR "live at call to chansend1: autotmp_[0-9]+$"
}

func f21() {
	// key temporary for mapaccess using array literal key.
	var z *byte
	if b {
		z = m2[[2]string{"x", "y"}] // ERROR "live at call to mapaccess1: autotmp_[0-9]+$"
	}
	z = m2[[2]string{"x", "y"}] // ERROR "live at call to mapaccess1: autotmp_[0-9]+$"
	z = m2[[2]string{"x", "y"}] // ERROR "live at call to mapaccess1: autotmp_[0-9]+$"
	printbytepointer(z)
}

func f23() {
	// key temporary for two-result map access using array literal key.
	var z *byte
	var ok bool
	if b {
		z, ok = m2[[2]string{"x", "y"}] // ERROR "live at call to mapaccess2: autotmp_[0-9]+$"
	}
	z, ok = m2[[2]string{"x", "y"}] // ERROR "live at call to mapaccess2: autotmp_[0-9]+$"
	z, ok = m2[[2]string{"x", "y"}] // ERROR "live at call to mapaccess2: autotmp_[0-9]+$"
	printbytepointer(z)
	print(ok)
}

func f24() {
	// key temporary for map access using array literal key.
	// value temporary too.
	if b {
		m2[[2]string{"x", "y"}] = nil // ERROR "live at call to mapassign1: autotmp_[0-9]+ autotmp_[0-9]+$"
	}
	m2[[2]string{"x", "y"}] = nil // ERROR "live at call to mapassign1: autotmp_[0-9]+ autotmp_[0-9]+$"
	m2[[2]string{"x", "y"}] = nil // ERROR "live at call to mapassign1: autotmp_[0-9]+ autotmp_[0-9]+$"
}

// defer should not cause spurious ambiguously live variables

func f25(b bool) {
	defer g25()
	if b {
		return
	}
	var x string
	_ = &x
	x = g15()      // ERROR "live at call to g15: x"
	printstring(x) // ERROR "live at call to printstring: x"
} // ERROR "live at call to deferreturn: x"

func g25()

// non-escaping ... slices passed to function call should die on return,
// so that the temporaries do not stack and do not cause ambiguously
// live variables.

func f26(b bool) {
	if b {
		print26((*int)(nil), (*int)(nil), (*int)(nil)) // ERROR "live at call to print26: autotmp_[0-9]+$"
	}
	print26((*int)(nil), (*int)(nil), (*int)(nil)) // ERROR "live at call to print26: autotmp_[0-9]+$"
	print26((*int)(nil), (*int)(nil), (*int)(nil)) // ERROR "live at call to print26: autotmp_[0-9]+$"
	printnl()
}

//go:noescape
func print26(...interface{})

// non-escaping closures passed to function call should die on return

func f27(b bool) {
	x := 0
	if b {
		call27(func() { x++ }) // ERROR "live at call to call27: autotmp_[0-9]+$"
	}
	call27(func() { x++ }) // ERROR "live at call to call27: autotmp_[0-9]+$"
	call27(func() { x++ }) // ERROR "live at call to call27: autotmp_[0-9]+$"
	printnl()
}

// but defer does escape to later execution in the function

func f27defer(b bool) {
	x := 0
	if b {
		defer call27(func() { x++ }) // ERROR "live at call to deferproc: autotmp_[0-9]+$" "live at call to deferreturn: autotmp_[0-9]+$"
	}
	defer call27(func() { x++ }) // ERROR "live at call to deferproc: autotmp_[0-9]+ autotmp_[0-9]+$" "live at call to deferreturn: autotmp_[0-9]+ autotmp_[0-9]+$" "ambiguously live"
	printnl()                    // ERROR "live at call to printnl: autotmp_[0-9]+ autotmp_[0-9]+$"
} // ERROR "live at call to deferreturn: autotmp_[0-9]+ autotmp_[0-9]+$"

// and newproc (go) escapes to the heap

func f27go(b bool) {
	x := 0
	if b {
		go call27(func() { x++ }) // ERROR "live at call to newobject: &x" "live at call to newproc: &x$"
	}
	go call27(func() { x++ }) // ERROR "live at call to newobject: &x"
	printnl()
}

//go:noescape
func call27(func())

// concatstring slice should die on return

var s1, s2, s3, s4, s5, s6, s7, s8, s9, s10 string

func f28(b bool) {
	if b {
		printstring(s1 + s2 + s3 + s4 + s5 + s6 + s7 + s8 + s9 + s10) // ERROR "live at call to concatstrings: autotmp_[0-9]+$" "live at call to printstring: autotmp_[0-9]+$"
	}
	printstring(s1 + s2 + s3 + s4 + s5 + s6 + s7 + s8 + s9 + s10) // ERROR "live at call to concatstrings: autotmp_[0-9]+$" "live at call to printstring: autotmp_[0-9]+$"
	printstring(s1 + s2 + s3 + s4 + s5 + s6 + s7 + s8 + s9 + s10) // ERROR "live at call to concatstrings: autotmp_[0-9]+$" "live at call to printstring: autotmp_[0-9]+$"
}

// map iterator should die on end of range loop

func f29(b bool) {
	if b {
		for k := range m { // ERROR "live at call to mapiterinit: autotmp_[0-9]+$" "live at call to mapiternext: autotmp_[0-9]+$"
			printstring(k) // ERROR "live at call to printstring: autotmp_[0-9]+$"
		}
	}
	for k := range m { // ERROR "live at call to mapiterinit: autotmp_[0-9]+$" "live at call to mapiternext: autotmp_[0-9]+$"
		printstring(k) // ERROR "live at call to printstring: autotmp_[0-9]+$"
	}
	for k := range m { // ERROR "live at call to mapiterinit: autotmp_[0-9]+$" "live at call to mapiternext: autotmp_[0-9]+$"
		printstring(k) // ERROR "live at call to printstring: autotmp_[0-9]+$"
	}
}

// copy of array of pointers should die at end of range loop

var ptrarr [10]*int

func f30(b bool) {
	// two live temps during print(p):
	// the copy of ptrarr and the internal iterator pointer.
	if b {
		for _, p := range ptrarr {
			printintpointer(p) // ERROR "live at call to printintpointer: autotmp_[0-9]+ autotmp_[0-9]+$"
		}
	}
	for _, p := range ptrarr {
		printintpointer(p) // ERROR "live at call to printintpointer: autotmp_[0-9]+ autotmp_[0-9]+$"
	}
	for _, p := range ptrarr {
		printintpointer(p) // ERROR "live at call to printintpointer: autotmp_[0-9]+ autotmp_[0-9]+$"
	}
}

// conversion to interface should not leave temporary behind

func f31(b1, b2, b3 bool) {
	if b1 {
		g31("a") // ERROR "live at call to convT2E: autotmp_[0-9]+$" "live at call to g31: autotmp_[0-9]+$"
	}
	if b2 {
		h31("b") // ERROR "live at call to newobject: autotmp_[0-9]+$" "live at call to convT2E: autotmp_[0-9]+ autotmp_[0-9]+$" "live at call to h31: autotmp_[0-9]+$"
	}
	if b3 {
		panic("asdf") // ERROR "live at call to convT2E: autotmp_[0-9]+$" "live at call to gopanic: autotmp_[0-9]+$"
	}
	print(b3)
}

func g31(interface{})
func h31(...interface{})

// non-escaping partial functions passed to function call should die on return

type T32 int

func (t *T32) Inc() { // ERROR "live at entry"
	*t++
}

var t32 T32

func f32(b bool) {
	if b {
		call32(t32.Inc) // ERROR "live at call to call32: autotmp_[0-9]+$"
	}
	call32(t32.Inc) // ERROR "live at call to call32: autotmp_[0-9]+$"
	call32(t32.Inc) // ERROR "live at call to call32: autotmp_[0-9]+$"
}

//go:noescape
func call32(func())

// temporaries introduced during if conditions and && || expressions
// should die once the condition has been acted upon.

var m33 map[interface{}]int

func f33() {
	if m33[nil] == 0 { // ERROR "live at call to mapaccess1: autotmp_[0-9]+$"
		printnl()
		return
	} else {
		printnl()
	}
	printnl()
}

func f34() {
	if m33[nil] == 0 { // ERROR "live at call to mapaccess1: autotmp_[0-9]+$"
		printnl()
		return
	}
	printnl()
}

func f35() {
	if m33[nil] == 0 && m33[nil] == 0 { // ERROR "live at call to mapaccess1: autotmp_[0-9]+$"
		printnl()
		return
	}
	printnl()
}

func f36() {
	if m33[nil] == 0 || m33[nil] == 0 { // ERROR "live at call to mapaccess1: autotmp_[0-9]+$"
		printnl()
		return
	}
	printnl()
}

func f37() {
	if (m33[nil] == 0 || m33[nil] == 0) && m33[nil] == 0 { // ERROR "live at call to mapaccess1: autotmp_[0-9]+$"
		printnl()
		return
	}
	printnl()
}

// select temps should disappear in the case bodies

var c38 chan string

func fc38() chan string
func fi38(int) *string
func fb38() *bool

func f38(b bool) {
	// we don't care what temps are printed on the lines with output.
	// we care that the println lines have no live variables
	// and therefore no output.
	if b {
		select { // ERROR "live at call"
		case <-fc38(): // ERROR "live at call"
			printnl()
		case fc38() <- *fi38(1): // ERROR "live at call"
			printnl()
		case *fi38(2) = <-fc38(): // ERROR "live at call"
			printnl()
		case *fi38(3), *fb38() = <-fc38(): // ERROR "live at call"
			printnl()
		}
		printnl()
	}
	printnl()
}

// issue 8097: mishandling of x = x during return.

func f39() (x []int) {
	x = []int{1}
	printnl() // ERROR "live at call to printnl: x"
	return x
}

func f39a() (x []int) {
	x = []int{1}
	printnl() // ERROR "live at call to printnl: x"
	return
}

func f39b() (x [10]*int) {
	x = [10]*int{}
	x[0] = new(int) // ERROR "live at call to newobject: x"
	printnl()       // ERROR "live at call to printnl: x"
	return x
}

func f39c() (x [10]*int) {
	x = [10]*int{}
	x[0] = new(int) // ERROR "live at call to newobject: x"
	printnl()       // ERROR "live at call to printnl: x"
	return
}

// issue 8142: lost 'addrtaken' bit on inlined variables.
// no inlining in this test, so just checking that non-inlined works.

type T40 struct {
	m map[int]int
}

func newT40() *T40 {
	ret := T40{}
	ret.m = make(map[int]int) // ERROR "live at call to makemap: &ret"
	return &ret
}

func bad40() {
	t := newT40()
<<<<<<< HEAD
	printnl()
=======
>>>>>>> 743bdf61
	_ = t
	println()
}

func good40() {
	ret := T40{}
	ret.m = make(map[int]int) // ERROR "live at call to makemap: ret"
	t := &ret
	printnl() // ERROR "live at call to printnl: ret"
	_ = t
}<|MERGE_RESOLUTION|>--- conflicted
+++ resolved
@@ -634,12 +634,8 @@
 
 func bad40() {
 	t := newT40()
-<<<<<<< HEAD
-	printnl()
-=======
->>>>>>> 743bdf61
 	_ = t
-	println()
+	printnl()
 }
 
 func good40() {
